--- conflicted
+++ resolved
@@ -238,18 +238,12 @@
         given_name = given_name_ele.text.strip()
         family_name = family_name_ele.text.strip()
 
-<<<<<<< HEAD
         if orcid_ele is not None:
             orcid = _get_orcid_id_from_url(orcid_ele.text)
-            return AuthorInfo(given_name=given_name, family_name=family_name, orcid=orcid, origin_orcid='doi')
+            return AuthorInfo(given_name=given_name, family_name=family_name, orcid=orcid, origin_orcid='doi', ror=None)
         else:
             orcid, origin_orcid = _match_name_with_orcid_profile(orcid_info, given_name, family_name)
-            return AuthorInfo(given_name=given_name, family_name=family_name, orcid=orcid, origin_orcid=origin_orcid)
-=======
-        orcid, origin_orcid = _match_name_with_orcid_profile(orcid_info, given_name, family_name)
-
-        return AuthorInfo(given_name=given_name, family_name=family_name, orcid=orcid, origin_orcid=origin_orcid, ror=None)
->>>>>>> 844eb169
+            return AuthorInfo(given_name=given_name, family_name=family_name, orcid=orcid, origin_orcid=origin_orcid, ror=None)
 
     # return None if insufficient information is provided.
     return None
